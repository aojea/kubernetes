/*
Copyright 2014 The Kubernetes Authors.

Licensed under the Apache License, Version 2.0 (the "License");
you may not use this file except in compliance with the License.
You may obtain a copy of the License at

    http://www.apache.org/licenses/LICENSE-2.0

Unless required by applicable law or agreed to in writing, software
distributed under the License is distributed on an "AS IS" BASIS,
WITHOUT WARRANTIES OR CONDITIONS OF ANY KIND, either express or implied.
See the License for the specific language governing permissions and
limitations under the License.
*/

package endpoint

import (
	"context"
	"fmt"
	"math"
	"time"

	v1 "k8s.io/api/core/v1"
	apiequality "k8s.io/apimachinery/pkg/api/equality"
	"k8s.io/apimachinery/pkg/api/errors"
	metav1 "k8s.io/apimachinery/pkg/apis/meta/v1"
	"k8s.io/apimachinery/pkg/labels"
	utilruntime "k8s.io/apimachinery/pkg/util/runtime"
	"k8s.io/apimachinery/pkg/util/wait"
	coreinformers "k8s.io/client-go/informers/core/v1"
	clientset "k8s.io/client-go/kubernetes"
	"k8s.io/client-go/kubernetes/scheme"
	v1core "k8s.io/client-go/kubernetes/typed/core/v1"
	corelisters "k8s.io/client-go/listers/core/v1"
	"k8s.io/client-go/tools/cache"
	"k8s.io/client-go/tools/leaderelection/resourcelock"
	"k8s.io/client-go/tools/record"
	"k8s.io/client-go/util/workqueue"
	"k8s.io/component-base/metrics/prometheus/ratelimiter"
	"k8s.io/klog/v2"
	"k8s.io/kubernetes/pkg/api/v1/endpoints"
	podutil "k8s.io/kubernetes/pkg/api/v1/pod"
	api "k8s.io/kubernetes/pkg/apis/core"
	helper "k8s.io/kubernetes/pkg/apis/core/v1/helper"
	"k8s.io/kubernetes/pkg/controller"
	endpointutil "k8s.io/kubernetes/pkg/controller/util/endpoint"
	utillabels "k8s.io/kubernetes/pkg/util/labels"
	utilnet "k8s.io/utils/net"
)

const (
	// maxRetries is the number of times a service will be retried before it is dropped out of the queue.
	// With the current rate-limiter in use (5ms*2^(maxRetries-1)) the following numbers represent the
	// sequence of delays between successive queuings of a service.
	//
	// 5ms, 10ms, 20ms, 40ms, 80ms, 160ms, 320ms, 640ms, 1.3s, 2.6s, 5.1s, 10.2s, 20.4s, 41s, 82s
	maxRetries = 15

	// maxCapacity represents the maximum number of addresses that should be
	// stored in an Endpoints resource. In a future release, this controller
	// may truncate endpoints exceeding this length.
	maxCapacity = 1000

	// truncated is a possible value for `endpoints.kubernetes.io/over-capacity` annotation on an
	// endpoint resource and indicates that the number of endpoints have been truncated to
	// maxCapacity
	truncated = "truncated"
)

// NewEndpointController returns a new *Controller.
func NewEndpointController(podInformer coreinformers.PodInformer, serviceInformer coreinformers.ServiceInformer,
	endpointsInformer coreinformers.EndpointsInformer, client clientset.Interface, endpointUpdatesBatchPeriod time.Duration) *Controller {
	broadcaster := record.NewBroadcaster()
	broadcaster.StartStructuredLogging(0)
	broadcaster.StartRecordingToSink(&v1core.EventSinkImpl{Interface: client.CoreV1().Events("")})
	recorder := broadcaster.NewRecorder(scheme.Scheme, v1.EventSource{Component: "endpoint-controller"})

	if client != nil && client.CoreV1().RESTClient().GetRateLimiter() != nil {
		ratelimiter.RegisterMetricAndTrackRateLimiterUsage("endpoint_controller", client.CoreV1().RESTClient().GetRateLimiter())
	}
	e := &Controller{
		client:           client,
		queue:            workqueue.NewNamedRateLimitingQueue(workqueue.DefaultControllerRateLimiter(), "endpoint"),
		workerLoopPeriod: time.Second,
	}

	serviceInformer.Informer().AddEventHandler(cache.ResourceEventHandlerFuncs{
		AddFunc: e.onServiceUpdate,
		UpdateFunc: func(old, cur interface{}) {
			e.onServiceUpdate(cur)
		},
		DeleteFunc: e.onServiceDelete,
	})
	e.serviceLister = serviceInformer.Lister()
	e.servicesSynced = serviceInformer.Informer().HasSynced

	podInformer.Informer().AddEventHandler(cache.ResourceEventHandlerFuncs{
		AddFunc:    e.addPod,
		UpdateFunc: e.updatePod,
		DeleteFunc: e.deletePod,
	})
	e.podLister = podInformer.Lister()
	e.podsSynced = podInformer.Informer().HasSynced

	endpointsInformer.Informer().AddEventHandler(cache.ResourceEventHandlerFuncs{
		DeleteFunc: e.onEndpointsDelete,
	})
	e.endpointsLister = endpointsInformer.Lister()
	e.endpointsSynced = endpointsInformer.Informer().HasSynced

	e.triggerTimeTracker = endpointutil.NewTriggerTimeTracker()
	e.eventBroadcaster = broadcaster
	e.eventRecorder = recorder

	e.endpointUpdatesBatchPeriod = endpointUpdatesBatchPeriod

	e.serviceSelectorCache = endpointutil.NewServiceSelectorCache()

	return e
}

// Controller manages selector-based service endpoints.
type Controller struct {
	client           clientset.Interface
	eventBroadcaster record.EventBroadcaster
	eventRecorder    record.EventRecorder

	// serviceLister is able to list/get services and is populated by the shared informer passed to
	// NewEndpointController.
	serviceLister corelisters.ServiceLister
	// servicesSynced returns true if the service shared informer has been synced at least once.
	// Added as a member to the struct to allow injection for testing.
	servicesSynced cache.InformerSynced

	// podLister is able to list/get pods and is populated by the shared informer passed to
	// NewEndpointController.
	podLister corelisters.PodLister
	// podsSynced returns true if the pod shared informer has been synced at least once.
	// Added as a member to the struct to allow injection for testing.
	podsSynced cache.InformerSynced

	// endpointsLister is able to list/get endpoints and is populated by the shared informer passed to
	// NewEndpointController.
	endpointsLister corelisters.EndpointsLister
	// endpointsSynced returns true if the endpoints shared informer has been synced at least once.
	// Added as a member to the struct to allow injection for testing.
	endpointsSynced cache.InformerSynced

	// Services that need to be updated. A channel is inappropriate here,
	// because it allows services with lots of pods to be serviced much
	// more often than services with few pods; it also would cause a
	// service that's inserted multiple times to be processed more than
	// necessary.
	queue workqueue.RateLimitingInterface

	// workerLoopPeriod is the time between worker runs. The workers process the queue of service and pod changes.
	workerLoopPeriod time.Duration

	// triggerTimeTracker is an util used to compute and export the EndpointsLastChangeTriggerTime
	// annotation.
	triggerTimeTracker *endpointutil.TriggerTimeTracker

	endpointUpdatesBatchPeriod time.Duration

	// serviceSelectorCache is a cache of service selectors to avoid high CPU consumption caused by frequent calls
	// to AsSelectorPreValidated (see #73527)
	serviceSelectorCache *endpointutil.ServiceSelectorCache
}

// Run will not return until stopCh is closed. workers determines how many
// endpoints will be handled in parallel.
func (e *Controller) Run(ctx context.Context, workers int) {
	defer utilruntime.HandleCrash()
	defer e.queue.ShutDown()

	klog.Infof("Starting endpoint controller")
	defer klog.Infof("Shutting down endpoint controller")

	if !cache.WaitForNamedCacheSync("endpoint", ctx.Done(), e.podsSynced, e.servicesSynced, e.endpointsSynced) {
		return
	}

	for i := 0; i < workers; i++ {
		go wait.UntilWithContext(ctx, e.worker, e.workerLoopPeriod)
	}

	go func() {
		defer utilruntime.HandleCrash()
		e.checkLeftoverEndpoints()
	}()

	<-ctx.Done()
}

// When a pod is added, figure out what services it will be a member of and
// enqueue them. obj must have *v1.Pod type.
func (e *Controller) addPod(obj interface{}) {
	pod := obj.(*v1.Pod)
	services, err := e.serviceSelectorCache.GetPodServiceMemberships(e.serviceLister, pod)
	if err != nil {
		utilruntime.HandleError(fmt.Errorf("Unable to get pod %s/%s's service memberships: %v", pod.Namespace, pod.Name, err))
		return
	}
	for key := range services {
		e.queue.AddAfter(key, e.endpointUpdatesBatchPeriod)
	}
}

func podToEndpointAddressForService(svc *v1.Service, pod *v1.Pod) (*v1.EndpointAddress, error) {
	var endpointIP string
	ipFamily := v1.IPv4Protocol

	if len(svc.Spec.IPFamilies) > 0 {
		// controller is connected to an api-server that correctly sets IPFamilies
		ipFamily = svc.Spec.IPFamilies[0] // this works for headful and headless
	} else {
		// controller is connected to an api server that does not correctly
		// set IPFamilies (e.g. old api-server during an upgrade)
		// TODO (khenidak): remove by when the possibility of upgrading
		// from a cluster that does not support dual stack is nil
		if len(svc.Spec.ClusterIP) > 0 && svc.Spec.ClusterIP != v1.ClusterIPNone {
			// headful service. detect via service clusterIP
			if utilnet.IsIPv6String(svc.Spec.ClusterIP) {
				ipFamily = v1.IPv6Protocol
			}
		} else {
			// Since this is a headless service we use podIP to identify the family.
			// This assumes that status.PodIP is assigned correctly (follows pod cidr and
			// pod cidr list order is same as service cidr list order). The expectation is
			// this is *most probably* the case.

			// if the family was incorrectly identified then this will be corrected once the
			// the upgrade is completed (controller connects to api-server that correctly defaults services)
			if utilnet.IsIPv6String(pod.Status.PodIP) {
				ipFamily = v1.IPv6Protocol
			}
		}
	}

	// find an ip that matches the family
	for _, podIP := range pod.Status.PodIPs {
		if (ipFamily == v1.IPv6Protocol) == utilnet.IsIPv6String(podIP.IP) {
			endpointIP = podIP.IP
			break
		}
	}

	if endpointIP == "" {
		return nil, fmt.Errorf("failed to find a matching endpoint for service %v", svc.Name)
	}

	return &v1.EndpointAddress{
		IP:       endpointIP,
		NodeName: &pod.Spec.NodeName,
		TargetRef: &v1.ObjectReference{
			Kind:      "Pod",
			Namespace: pod.ObjectMeta.Namespace,
			Name:      pod.ObjectMeta.Name,
			UID:       pod.ObjectMeta.UID,
		},
	}, nil
}

// When a pod is updated, figure out what services it used to be a member of
// and what services it will be a member of, and enqueue the union of these.
// old and cur must be *v1.Pod types.
func (e *Controller) updatePod(old, cur interface{}) {
	services := endpointutil.GetServicesToUpdateOnPodChange(e.serviceLister, e.serviceSelectorCache, old, cur)
	for key := range services {
		e.queue.AddAfter(key, e.endpointUpdatesBatchPeriod)
	}
}

// When a pod is deleted, enqueue the services the pod used to be a member of.
// obj could be an *v1.Pod, or a DeletionFinalStateUnknown marker item.
func (e *Controller) deletePod(obj interface{}) {
	pod := endpointutil.GetPodFromDeleteAction(obj)
	if pod != nil {
		e.addPod(pod)
	}
}

// onServiceUpdate updates the Service Selector in the cache and queues the Service for processing.
func (e *Controller) onServiceUpdate(obj interface{}) {
	key, err := controller.KeyFunc(obj)
	if err != nil {
		utilruntime.HandleError(fmt.Errorf("Couldn't get key for object %+v: %v", obj, err))
		return
	}

	_ = e.serviceSelectorCache.Update(key, obj.(*v1.Service).Spec.Selector)
	e.queue.Add(key)
}

// onServiceDelete removes the Service Selector from the cache and queues the Service for processing.
func (e *Controller) onServiceDelete(obj interface{}) {
	key, err := controller.KeyFunc(obj)
	if err != nil {
		utilruntime.HandleError(fmt.Errorf("Couldn't get key for object %+v: %v", obj, err))
		return
	}

	e.serviceSelectorCache.Delete(key)
	e.queue.Add(key)
}

func (e *Controller) onEndpointsDelete(obj interface{}) {
	key, err := controller.KeyFunc(obj)
	if err != nil {
		utilruntime.HandleError(fmt.Errorf("Couldn't get key for object %+v: %v", obj, err))
		return
	}
	e.queue.Add(key)
}

// worker runs a worker thread that just dequeues items, processes them, and
// marks them done. You may run as many of these in parallel as you wish; the
// workqueue guarantees that they will not end up processing the same service
// at the same time.
func (e *Controller) worker(ctx context.Context) {
	for e.processNextWorkItem(ctx) {
	}
}

func (e *Controller) processNextWorkItem(ctx context.Context) bool {
	eKey, quit := e.queue.Get()
	if quit {
		return false
	}
	defer e.queue.Done(eKey)

	err := e.syncService(ctx, eKey.(string))
	e.handleErr(err, eKey)

	return true
}

func (e *Controller) handleErr(err error, key interface{}) {
	if err == nil {
		e.queue.Forget(key)
		return
	}

	ns, name, keyErr := cache.SplitMetaNamespaceKey(key.(string))
	if keyErr != nil {
		klog.ErrorS(err, "Failed to split meta namespace cache key", "key", key)
	}

	if e.queue.NumRequeues(key) < maxRetries {
		klog.V(2).InfoS("Error syncing endpoints, retrying", "service", klog.KRef(ns, name), "err", err)
		e.queue.AddRateLimited(key)
		return
	}

	klog.Warningf("Dropping service %q out of the queue: %v", key, err)
	e.queue.Forget(key)
	utilruntime.HandleError(err)
}

func (e *Controller) syncService(ctx context.Context, key string) error {
	startTime := time.Now()
	defer func() {
		klog.V(4).Infof("Finished syncing service %q endpoints. (%v)", key, time.Since(startTime))
	}()

	namespace, name, err := cache.SplitMetaNamespaceKey(key)
	if err != nil {
		return err
	}
	service, err := e.serviceLister.Services(namespace).Get(name)
	if err != nil {
		if !errors.IsNotFound(err) {
			return err
		}

		// Delete the corresponding endpoint, as the service has been deleted.
		// TODO: Please note that this will delete an endpoint when a
		// service is deleted. However, if we're down at the time when
		// the service is deleted, we will miss that deletion, so this
		// doesn't completely solve the problem. See #6877.
		err = e.client.CoreV1().Endpoints(namespace).Delete(ctx, name, metav1.DeleteOptions{})
		if err != nil && !errors.IsNotFound(err) {
			return err
		}
		e.triggerTimeTracker.DeleteService(namespace, name)
		return nil
	}

	if service.Spec.Selector == nil {
		// services without a selector receive no endpoints from this controller;
		// these services will receive the endpoints that are created out-of-band via the REST API.
		return nil
	}

	klog.V(5).Infof("About to update endpoints for service %q", key)
	pods, err := e.podLister.Pods(service.Namespace).List(labels.Set(service.Spec.Selector).AsSelectorPreValidated())
	if err != nil {
		// Since we're getting stuff from a local cache, it is
		// basically impossible to get this error.
		return err
	}

<<<<<<< HEAD
=======
	// If the user specified the older (deprecated) annotation, we have to respect it.
	tolerateUnreadyEndpoints := service.Spec.PublishNotReadyAddresses

>>>>>>> beaaed62
	// We call ComputeEndpointLastChangeTriggerTime here to make sure that the
	// state of the trigger time tracker gets updated even if the sync turns out
	// to be no-op and we don't update the endpoints object.
	endpointsLastChangeTriggerTime := e.triggerTimeTracker.
		ComputeEndpointLastChangeTriggerTime(namespace, service, pods)

	subsets := []v1.EndpointSubset{}
	var totalReadyEps int
	var totalNotReadyEps int

	for _, pod := range pods {
		if !endpointutil.ShouldPodBeInEndpoints(pod, service.Spec.PublishNotReadyAddresses) {
			klog.V(5).Infof("Pod %s/%s is not included on endpoints for Service %s/%s", pod.Namespace, pod.Name, service.Namespace, service.Name)
			continue
		}

		ep, err := podToEndpointAddressForService(service, pod)
		if err != nil {
			// this will happen, if the cluster runs with some nodes configured as dual stack and some as not
			// such as the case of an upgrade..
			klog.V(2).Infof("failed to find endpoint for service:%v with ClusterIP:%v on pod:%v with error:%v", service.Name, service.Spec.ClusterIP, pod.Name, err)
			continue
		}

		epa := *ep
		if endpointutil.ShouldSetHostname(pod, service) {
			epa.Hostname = pod.Spec.Hostname
		}

		// Allow headless service not to have ports.
		if len(service.Spec.Ports) == 0 {
			if service.Spec.ClusterIP == api.ClusterIPNone {
				subsets, totalReadyEps, totalNotReadyEps = addEndpointSubset(subsets, pod, epa, nil, service.Spec.PublishNotReadyAddresses)
				// No need to repack subsets for headless service without ports.
			}
		} else {
			for i := range service.Spec.Ports {
				servicePort := &service.Spec.Ports[i]
				portNum, err := podutil.FindPort(pod, servicePort)
				if err != nil {
					klog.V(4).Infof("Failed to find port for service %s/%s: %v", service.Namespace, service.Name, err)
					continue
				}
				epp := endpointPortFromServicePort(servicePort, portNum)

				var readyEps, notReadyEps int
				subsets, readyEps, notReadyEps = addEndpointSubset(subsets, pod, epa, epp, service.Spec.PublishNotReadyAddresses)
				totalReadyEps = totalReadyEps + readyEps
				totalNotReadyEps = totalNotReadyEps + notReadyEps
			}
		}
	}
	subsets = endpoints.RepackSubsets(subsets)

	// See if there's actually an update here.
	currentEndpoints, err := e.endpointsLister.Endpoints(service.Namespace).Get(service.Name)
	if err != nil {
		if errors.IsNotFound(err) {
			currentEndpoints = &v1.Endpoints{
				ObjectMeta: metav1.ObjectMeta{
					Name:   service.Name,
					Labels: service.Labels,
				},
			}
		} else {
			return err
		}
	}

	createEndpoints := len(currentEndpoints.ResourceVersion) == 0

	// Compare the sorted subsets and labels
	// Remove the HeadlessService label from the endpoints if it exists,
	// as this won't be set on the service itself
	// and will cause a false negative in this diff check.
	// But first check if it has that label to avoid expensive copies.
	compareLabels := currentEndpoints.Labels
	if _, ok := currentEndpoints.Labels[v1.IsHeadlessService]; ok {
		compareLabels = utillabels.CloneAndRemoveLabel(currentEndpoints.Labels, v1.IsHeadlessService)
	}
	// When comparing the subsets, we ignore the difference in ResourceVersion of Pod to avoid unnecessary Endpoints
	// updates caused by Pod updates that we don't care, e.g. annotation update.
	if !createEndpoints &&
		endpointutil.EndpointSubsetsEqualIgnoreResourceVersion(currentEndpoints.Subsets, subsets) &&
		apiequality.Semantic.DeepEqual(compareLabels, service.Labels) &&
		capacityAnnotationSetCorrectly(currentEndpoints.Annotations, currentEndpoints.Subsets) {
		klog.V(5).Infof("endpoints are equal for %s/%s, skipping update", service.Namespace, service.Name)
		return nil
	}
	newEndpoints := currentEndpoints.DeepCopy()
	newEndpoints.Subsets = subsets
	newEndpoints.Labels = service.Labels
	if newEndpoints.Annotations == nil {
		newEndpoints.Annotations = make(map[string]string)
	}

	if !endpointsLastChangeTriggerTime.IsZero() {
		newEndpoints.Annotations[v1.EndpointsLastChangeTriggerTime] =
			endpointsLastChangeTriggerTime.UTC().Format(time.RFC3339Nano)
	} else { // No new trigger time, clear the annotation.
		delete(newEndpoints.Annotations, v1.EndpointsLastChangeTriggerTime)
	}

	if truncateEndpoints(newEndpoints) {
		newEndpoints.Annotations[v1.EndpointsOverCapacity] = truncated
	} else {
		delete(newEndpoints.Annotations, v1.EndpointsOverCapacity)
	}

	if newEndpoints.Labels == nil {
		newEndpoints.Labels = make(map[string]string)
	}

	if !helper.IsServiceIPSet(service) {
		newEndpoints.Labels = utillabels.CloneAndAddLabel(newEndpoints.Labels, v1.IsHeadlessService, "")
	} else {
		newEndpoints.Labels = utillabels.CloneAndRemoveLabel(newEndpoints.Labels, v1.IsHeadlessService)
	}

	klog.V(4).Infof("Update endpoints for %v/%v, ready: %d not ready: %d", service.Namespace, service.Name, totalReadyEps, totalNotReadyEps)
	if createEndpoints {
		// No previous endpoints, create them
		_, err = e.client.CoreV1().Endpoints(service.Namespace).Create(ctx, newEndpoints, metav1.CreateOptions{})
	} else {
		// Pre-existing
		_, err = e.client.CoreV1().Endpoints(service.Namespace).Update(ctx, newEndpoints, metav1.UpdateOptions{})
	}
	if err != nil {
		if createEndpoints && errors.IsForbidden(err) {
			// A request is forbidden primarily for two reasons:
			// 1. namespace is terminating, endpoint creation is not allowed by default.
			// 2. policy is misconfigured, in which case no service would function anywhere.
			// Given the frequency of 1, we log at a lower level.
			klog.V(5).Infof("Forbidden from creating endpoints: %v", err)

			// If the namespace is terminating, creates will continue to fail. Simply drop the item.
			if errors.HasStatusCause(err, v1.NamespaceTerminatingCause) {
				return nil
			}
		}

		if createEndpoints {
			e.eventRecorder.Eventf(newEndpoints, v1.EventTypeWarning, "FailedToCreateEndpoint", "Failed to create endpoint for service %v/%v: %v", service.Namespace, service.Name, err)
		} else {
			e.eventRecorder.Eventf(newEndpoints, v1.EventTypeWarning, "FailedToUpdateEndpoint", "Failed to update endpoint %v/%v: %v", service.Namespace, service.Name, err)
		}

		return err
	}
	return nil
}

// checkLeftoverEndpoints lists all currently existing endpoints and adds their
// service to the queue. This will detect endpoints that exist with no
// corresponding service; these endpoints need to be deleted. We only need to
// do this once on startup, because in steady-state these are detected (but
// some stragglers could have been left behind if the endpoint controller
// reboots).
func (e *Controller) checkLeftoverEndpoints() {
	list, err := e.endpointsLister.List(labels.Everything())
	if err != nil {
		utilruntime.HandleError(fmt.Errorf("Unable to list endpoints (%v); orphaned endpoints will not be cleaned up. (They're pretty harmless, but you can restart this component if you want another attempt made.)", err))
		return
	}
	for _, ep := range list {
		if _, ok := ep.Annotations[resourcelock.LeaderElectionRecordAnnotationKey]; ok {
			// when there are multiple controller-manager instances,
			// we observe that it will delete leader-election endpoints after 5min
			// and cause re-election
			// so skip the delete here
			// as leader-election only have endpoints without service
			continue
		}
		key, err := controller.KeyFunc(ep)
		if err != nil {
			utilruntime.HandleError(fmt.Errorf("Unable to get key for endpoint %#v", ep))
			continue
		}
		e.queue.Add(key)
	}
}

// addEndpointSubset add the endpoints addresses and ports to the EndpointSubset.
// The addresses are added to the corresponding field, ready or not ready, depending
// on the pod status and the Service PublishNotReadyAddresses field value.
// The pod passed to this function must have already been filtered through ShouldPodBeInEndpoints.
func addEndpointSubset(subsets []v1.EndpointSubset, pod *v1.Pod, epa v1.EndpointAddress,
	epp *v1.EndpointPort, tolerateUnreadyEndpoints bool) ([]v1.EndpointSubset, int, int) {
	var readyEps int
	var notReadyEps int
	ports := []v1.EndpointPort{}
	if epp != nil {
		ports = append(ports, *epp)
	}
	if tolerateUnreadyEndpoints || podutil.IsPodReady(pod) {
		subsets = append(subsets, v1.EndpointSubset{
			Addresses: []v1.EndpointAddress{epa},
			Ports:     ports,
		})
		readyEps++
	} else { // if it is not a ready address it has to be not ready
		klog.V(5).Infof("Pod is out of service: %s/%s", pod.Namespace, pod.Name)
		subsets = append(subsets, v1.EndpointSubset{
			NotReadyAddresses: []v1.EndpointAddress{epa},
			Ports:             ports,
		})
		notReadyEps++
	}
	return subsets, readyEps, notReadyEps
}

func endpointPortFromServicePort(servicePort *v1.ServicePort, portNum int) *v1.EndpointPort {
	epp := &v1.EndpointPort{
		Name:        servicePort.Name,
		Port:        int32(portNum),
		Protocol:    servicePort.Protocol,
		AppProtocol: servicePort.AppProtocol,
	}
	return epp
}

// capacityAnnotationSetCorrectly returns false if number of endpoints is greater than maxCapacity or
// returns true if underCapacity and the annotation is not set.
func capacityAnnotationSetCorrectly(annotations map[string]string, subsets []v1.EndpointSubset) bool {
	numEndpoints := 0
	for _, subset := range subsets {
		numEndpoints += len(subset.Addresses) + len(subset.NotReadyAddresses)
	}
	if numEndpoints > maxCapacity {
		// If subsets are over capacity, they must be truncated so consider
		// the annotation as not set correctly
		return false
	}
	_, ok := annotations[v1.EndpointsOverCapacity]
	return !ok
}

// truncateEndpoints by best effort will distribute the endpoints over the subsets based on the proportion
// of endpoints per subset and will prioritize Ready Endpoints over NotReady Endpoints.
func truncateEndpoints(endpoints *v1.Endpoints) bool {
	totalReady := 0
	totalNotReady := 0
	for _, subset := range endpoints.Subsets {
		totalReady += len(subset.Addresses)
		totalNotReady += len(subset.NotReadyAddresses)
	}

	if totalReady+totalNotReady <= maxCapacity {
		return false
	}

	truncateReady := false
	max := maxCapacity - totalReady
	numTotal := totalNotReady
	if totalReady > maxCapacity {
		truncateReady = true
		max = maxCapacity
		numTotal = totalReady
	}
	canBeAdded := max

	for i := range endpoints.Subsets {
		subset := endpoints.Subsets[i]
		numInSubset := len(subset.Addresses)
		if !truncateReady {
			numInSubset = len(subset.NotReadyAddresses)
		}

		// The number of endpoints per subset will be based on the propotion of endpoints
		// in this subset versus the total number of endpoints. The proportion of endpoints
		// will be rounded up which most likely will lead to the last subset having less
		// endpoints than the expected proportion.
		toBeAdded := int(math.Ceil((float64(numInSubset) / float64(numTotal)) * float64(max)))
		// If there is not enough endpoints for the last subset, ensure only the number up
		// to the capacity are added
		if toBeAdded > canBeAdded {
			toBeAdded = canBeAdded
		}

		if truncateReady {
			// Truncate ready Addresses to allocated proportion and truncate all not ready
			// addresses
			subset.Addresses = addressSubset(subset.Addresses, toBeAdded)
			subset.NotReadyAddresses = []v1.EndpointAddress{}
			canBeAdded -= len(subset.Addresses)
		} else {
			// Only truncate the not ready addresses
			subset.NotReadyAddresses = addressSubset(subset.NotReadyAddresses, toBeAdded)
			canBeAdded -= len(subset.NotReadyAddresses)
		}
		endpoints.Subsets[i] = subset
	}
	return true
}

// addressSubset takes a list of addresses and returns a subset if the length is greater
// than the maxNum. If less than the maxNum, the entire list is returned.
func addressSubset(addresses []v1.EndpointAddress, maxNum int) []v1.EndpointAddress {
	if len(addresses) <= maxNum {
		return addresses
	}
	return addresses[0:maxNum]
}<|MERGE_RESOLUTION|>--- conflicted
+++ resolved
@@ -402,12 +402,7 @@
 		return err
 	}
 
-<<<<<<< HEAD
-=======
-	// If the user specified the older (deprecated) annotation, we have to respect it.
-	tolerateUnreadyEndpoints := service.Spec.PublishNotReadyAddresses
-
->>>>>>> beaaed62
+
 	// We call ComputeEndpointLastChangeTriggerTime here to make sure that the
 	// state of the trigger time tracker gets updated even if the sync turns out
 	// to be no-op and we don't update the endpoints object.
